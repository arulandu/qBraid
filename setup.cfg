[metadata]
name = qbraid
license = Restricted
author = qBraid Development Team
author_email = contact@qbraid.com
description = Platform for accessing quantum computers
long_description = file: README.md
long_description_content_type = text/markdown
keywords = qbraid, quantum
url = https://github.com/qBraid/qBraid/
classifiers =
    Intended Audience :: Developers
    Intended Audience :: Science/Research
    Intended Audience :: Education
    Natural Language :: English
    Programming Language :: Python
    Programming Language :: Python :: 3.7
    Programming Language :: Python :: 3.8
    Programming Language :: Python :: 3.9
    Topic :: Scientific/Engineering
    Topic :: Scientific/Engineering :: Physics

[options]
packages = find:
python_requires = >=3.7

install_requires =
<<<<<<< HEAD
    amazon-braket-sdk==1.26.1
    cirq==0.15.0
=======
    amazon-braket-sdk==1.25.2
    cirq==1.0.0
>>>>>>> d502d58f
    numpy==1.23.1
    PennyLane==0.24.0
    PennyLane-qiskit==0.24.0
    pyquil==3.1.0
    qiskit==0.37.0
    requests==2.28.1
    ipython

[options.extras_require]
test =
    sympy
    pytest
    coverage
docs =
    sphinx
    sphinx-autodoc-typehints
    sphinx-rtd-theme

[options.packages.find]
exclude =
    qbraid._archive

[options.entry_points]
qbraid.transpiler =
    braket = qbraid.transpiler:BraketCircuitWrapper
    cirq = qbraid.transpiler:CirqCircuitWrapper
    pennylane = qbraid.transpiler:PennylaneQTapeWrapper
    pyquil = qbraid.transpiler:PyQuilProgramWrapper
    qiskit = qbraid.transpiler:QiskitCircuitWrapper
qbraid.devices =
    aws.local = qbraid.devices.aws:BraketLocalSimulatorWrapper
    aws.remote = qbraid.devices.aws:BraketDeviceWrapper
    aws.job = qbraid.devices.aws:BraketQuantumTaskWrapper
    ibm.local = qbraid.devices.ibm:QiskitBasicAerWrapper
    ibm.remote = qbraid.devices.ibm:QiskitBackendWrapper
    ibm.job = qbraid.devices.ibm:QiskitJobWrapper
    google.local = qbraid.devices.google:CirqSimulatorWrapper
<|MERGE_RESOLUTION|>--- conflicted
+++ resolved
@@ -25,13 +25,8 @@
 python_requires = >=3.7
 
 install_requires =
-<<<<<<< HEAD
     amazon-braket-sdk==1.26.1
-    cirq==0.15.0
-=======
-    amazon-braket-sdk==1.25.2
     cirq==1.0.0
->>>>>>> d502d58f
     numpy==1.23.1
     PennyLane==0.24.0
     PennyLane-qiskit==0.24.0
