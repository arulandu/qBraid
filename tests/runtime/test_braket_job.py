# Copyright (C) 2024 qBraid
#
# This file is part of the qBraid-SDK
#
# The qBraid-SDK is free software released under the GNU General Public License v3
# or later. You can redistribute and/or modify it under the terms of the GPL v3.
# See the LICENSE file in the project root or <https://www.gnu.org/licenses/gpl-3.0.html>.
#
# THERE IS NO WARRANTY for the qBraid-SDK, as per Section 15 of the GPL v3.

"""
Unit tests for BracketQuantumTask class

"""
import os
from unittest.mock import patch

import pytest
import os 

from braket.circuits import Circuit
from braket.devices import LocalSimulator
from braket.tasks.quantum_task import QuantumTask as AwsQuantumTask

from qbraid.runtime.braket.job import BraketQuantumTask

from .fixtures import SV1_ARN, braket_circuit, cirq_circuit, device_wrapper_inputs, qiskit_circuit

skip_remote_tests: bool = os.getenv("QBRAID_RUN_REMOTE_TESTS", "False").lower() != "true"
REASON = "QBRAID_RUN_REMOTE_TESTS not set (requires configuration of AWS storage)"

inputs_braket_run = [SV1_ARN]
inputs_braket_dw = [] if skip_remote_tests else device_wrapper_inputs("AWS")
circuits_braket_run = [braket_circuit(), cirq_circuit(meas=False), qiskit_circuit(meas=False)]


def test_braket_queue_visibility():
    """Test methods that check Braket device/job queue."""
    with patch("qbraid.runtime.braket.BraketProvider") as _:
        circuit = Circuit().h(0).cnot(0, 1)

        mock_device = Mock()
        mock_job = Mock()
        mock_job.queue_position.return_value = 5 # job is 5th in queue

        mock_device.run.return_value = mock_job

        device = mock_device
        if device is None:
            pytest.skip("No devices available for testing")
        else:
            job = device.run(circuit, shots=10)
            queue_position = job.queue_position()
            job.cancel()
            assert isinstance(queue_position, int)

@patch("qbraid.runtime.braket.job.AwsQuantumTask")
def test_load_completed_job(mock_aws_quantum_task):
    """Test is terminal state method for BraketQuantumTask."""
    circuit = Circuit().h(0).cnot(0, 1)
    mock_device = LocalSimulator()
    mock_job = mock_device.run(circuit, shots=10)
    mock_aws_quantum_task.return_value = mock_job
    job = BraketQuantumTask(mock_job.id, task=None)
    assert job.metadata()["job_id"] == mock_job.id
    assert job.is_terminal_state()
<<<<<<< HEAD
=======


@pytest.mark.skipif(skip_remote_tests, reason=REASON)
@pytest.mark.parametrize("circuit", circuits_braket_run)
@pytest.mark.parametrize("device_id", inputs_braket_run)
def test_run_braket_device_wrapper(device_id, circuit, braket_provider):
    """Test run method of wrapped Braket devices"""
    qbraid_device = braket_provider.get_device(device_id)
    qbraid_job = qbraid_device.run(circuit, shots=10)
    vendor_job = qbraid_job._task
    try:
        qbraid_job.cancel()
    except Exception:  # pylint: disable=broad-exception-caught
        pass
    assert isinstance(qbraid_job, BraketQuantumTask)
    assert isinstance(vendor_job, AwsQuantumTask)


@pytest.mark.skipif(skip_remote_tests, reason=REASON)
def test_run_batch_braket_device_wrapper(braket_provider):
    """Test run_batch method of wrapped Braket devices"""
    qbraid_device = braket_provider.get_device(SV1_ARN)
    qbraid_job_list = qbraid_device.run(circuits_braket_run, shots=10)
    qbraid_job = qbraid_job_list[0]
    for job in qbraid_job_list:
        try:
            job.cancel()
        except Exception:  # pylint: disable=broad-exception-caught
            pass
    assert len(qbraid_job_list) == len(circuits_braket_run)
    assert isinstance(qbraid_job, BraketQuantumTask)
>>>>>>> 39f0ec76
<|MERGE_RESOLUTION|>--- conflicted
+++ resolved
@@ -13,7 +13,7 @@
 
 """
 import os
-from unittest.mock import patch
+from unittest.mock import patch, Mock
 
 import pytest
 import os 
@@ -64,37 +64,3 @@
     job = BraketQuantumTask(mock_job.id, task=None)
     assert job.metadata()["job_id"] == mock_job.id
     assert job.is_terminal_state()
-<<<<<<< HEAD
-=======
-
-
-@pytest.mark.skipif(skip_remote_tests, reason=REASON)
-@pytest.mark.parametrize("circuit", circuits_braket_run)
-@pytest.mark.parametrize("device_id", inputs_braket_run)
-def test_run_braket_device_wrapper(device_id, circuit, braket_provider):
-    """Test run method of wrapped Braket devices"""
-    qbraid_device = braket_provider.get_device(device_id)
-    qbraid_job = qbraid_device.run(circuit, shots=10)
-    vendor_job = qbraid_job._task
-    try:
-        qbraid_job.cancel()
-    except Exception:  # pylint: disable=broad-exception-caught
-        pass
-    assert isinstance(qbraid_job, BraketQuantumTask)
-    assert isinstance(vendor_job, AwsQuantumTask)
-
-
-@pytest.mark.skipif(skip_remote_tests, reason=REASON)
-def test_run_batch_braket_device_wrapper(braket_provider):
-    """Test run_batch method of wrapped Braket devices"""
-    qbraid_device = braket_provider.get_device(SV1_ARN)
-    qbraid_job_list = qbraid_device.run(circuits_braket_run, shots=10)
-    qbraid_job = qbraid_job_list[0]
-    for job in qbraid_job_list:
-        try:
-            job.cancel()
-        except Exception:  # pylint: disable=broad-exception-caught
-            pass
-    assert len(qbraid_job_list) == len(circuits_braket_run)
-    assert isinstance(qbraid_job, BraketQuantumTask)
->>>>>>> 39f0ec76
