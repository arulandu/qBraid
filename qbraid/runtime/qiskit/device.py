# Copyright (C) 2024 qBraid
#
# This file is part of the qBraid-SDK
#
# The qBraid-SDK is free software released under the GNU General Public License v3
# or later. You can redistribute and/or modify it under the terms of the GPL v3.
# See the LICENSE file in the project root or <https://www.gnu.org/licenses/gpl-3.0.html>.
#
# THERE IS NO WARRANTY for the qBraid-SDK, as per Section 15 of the GPL v3.

"""
Module defining QiskitBackend Class

"""
from typing import TYPE_CHECKING, Optional, Union

from qiskit_ibm_runtime import QiskitRuntimeService

from qbraid.runtime.device import QuantumDevice
from qbraid.runtime.enums import DeviceStatus, DeviceType
from qbraid.transforms.qiskit import transform

from .job import QiskitJob

if TYPE_CHECKING:
    import qiskit
    import qiskit_ibm_runtime

    import qbraid.runtime.qiskit


class QiskitBackend(QuantumDevice):
    """Wrapper class for IBM Qiskit ``Backend`` objects."""

    def __init__(
        self,
        profile: "qbraid.runtime.TargetProfile",
        service: "Optional[qiskit_ibm_runtime.QiskitRuntimeService]" = None,
    ):
        """Create a QiskitBackend."""
        super().__init__(profile=profile)
        self._service = service or QiskitRuntimeService()
        self._backend = self._service.backend(self.id, instance=self.profile.get("instance"))

    def __str__(self):
        """Official string representation of QuantumDevice object."""
        return f"{self.__class__.__name__}('{self.id}')"

    def status(self):
        """Return the status of this Device.

        Returns:
            str: The status of this Device
        """
        if self.device_type == DeviceType.LOCAL_SIMULATOR:
            return DeviceStatus.ONLINE

        status = self._backend.status()
        if status.operational:
            if status.status_msg == "active":
                return DeviceStatus.ONLINE
            return DeviceStatus.UNAVAILABLE
        return DeviceStatus.OFFLINE

    def queue_depth(self) -> int:
        """Return the number of jobs in the queue for the ibm backend"""
        if self.device_type == DeviceType.LOCAL_SIMULATOR:
            return 0
        return self._backend.status().pending_jobs

    def transform(self, run_input: "qiskit.QuantumCircuit") -> "qiskit.QuantumCircuit":
<<<<<<< HEAD
        if self.device_type == DeviceType.LOCAL_SIMULATOR:
            program = QiskitCircuit(run_input)
            try:
                program.remove_idle_qubits()
                run_input = program.program
            except ValueError:
                pass

        return transpile(run_input, backend=self._backend)
=======
        """Transpile a circuit for the device."""
        return transform(run_input, device=self)
>>>>>>> 07032898

    def submit(
        self,
        run_input: "Union[qiskit.QuantumCircuit, list[qiskit.QuantumCircuit]]",
        *args,
        **kwargs,
    ) -> "qbraid.runtime.qiskit.QiskitJob":
        """Runs circuit(s) on qiskit backend via :meth:`~qiskit.execute`

        Uses the :meth:`~qiskit.execute` method to create a :class:`~qiskit.providers.QuantumJob`
        object, applies a :class:`~qbraid.runtime.qiskit.QiskitJob`, and return the result.

        Args:
            run_input: A circuit object to run on the IBM device.

        Keyword Args:
            shots (int): The number of times to run the task on the device. Default is 1024.

        Returns:
            qbraid.runtime.qiskit.QiskitJob: The job like object for the run.

        """
        backend = self._backend
        shots = kwargs.pop("shots", backend.options.get("shots"))
        memory = kwargs.pop("memory", True)  # Needed to get measurements
        job = backend.run(run_input, *args, shots=shots, memory=memory, **kwargs)
        return QiskitJob(job.job_id(), job=job, device=self)<|MERGE_RESOLUTION|>--- conflicted
+++ resolved
@@ -69,20 +69,8 @@
         return self._backend.status().pending_jobs
 
     def transform(self, run_input: "qiskit.QuantumCircuit") -> "qiskit.QuantumCircuit":
-<<<<<<< HEAD
-        if self.device_type == DeviceType.LOCAL_SIMULATOR:
-            program = QiskitCircuit(run_input)
-            try:
-                program.remove_idle_qubits()
-                run_input = program.program
-            except ValueError:
-                pass
-
-        return transpile(run_input, backend=self._backend)
-=======
         """Transpile a circuit for the device."""
         return transform(run_input, device=self)
->>>>>>> 07032898
 
     def submit(
         self,
