--- conflicted
+++ resolved
@@ -12,15 +12,8 @@
 
 """QiskitResultWrapper Class"""
 
-<<<<<<< HEAD
-from typing import Dict
-from qiskit.result.result import Result
-
-from qbraid.devices import ResultWrapper
-=======
 from typing import Dict, TYPE_CHECKING
 from qbraid.devices.result import ResultWrapper
->>>>>>> 197f2cc8
 
 if TYPE_CHECKING:
     from qiskit.result.result import Result
