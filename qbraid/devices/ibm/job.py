# This code is part of Qiskit.
#
# (C) Copyright IBM 2017.
#
# This code is licensed under the Apache License, Version 2.0. You may
# obtain a copy of this license in the LICENSE.txt file in the root directory
# of the source tree https://github.com/Qiskit/qiskit-terra/blob/main/LICENSE.txt
# or at http://www.apache.org/licenses/LICENSE-2.0.
#
# NOTICE: This file has been modified from the original:
# https://github.com/Qiskit/qiskit-terra/blob/main/qiskit/providers/job.py

"""QiskitJobWrapper Class"""

from typing import Callable, Optional
from qiskit.providers.job import Job
from qiskit.providers.exceptions import JobTimeoutError
from qiskit.providers.exceptions import JobError as QiskitJobError

from qbraid.devices import JobLikeWrapper
from qbraid.devices import JobError


class QiskitJobWrapper(JobLikeWrapper):
    """Wrapper class for IBM Qiskit ``Job`` objects.

<<<<<<< HEAD
        Args:
            device (qbraid.devices.ibm.QiskitBackendWrapper): a Qiskit device object
            qiskit_job (Job): a Qiskit ``Job`` object used to run circuits.
=======
    Args:
        device (QiskitBackendWrapper): a Qiskit device object
        vendor_jlo (Job): a Qiskit ``Job`` object used to run circuits.
>>>>>>> d89b0672

    """

    def __init__(self, device, vendor_jlo: Job):
        super().__init__(device, vendor_jlo)
        self.device = device
        self.vendor_jlo = vendor_jlo

    @property
    def job_id(self):
        """Return a unique id identifying the job."""
        return self.vendor_jlo.job_id

    def metadata(self, **kwargs):
        """Return the metadata regarding the job."""
        return self.vendor_jlo.metadata

    def done(self):
        """Return whether the job has successfully run."""
        return self.vendor_jlo.done()

    def running(self):
        """Return whether the job is actively running."""
        return self.vendor_jlo.running()

    def cancelled(self):
        """Return whether the job has been cancelled."""
        return self.vendor_jlo.cancelled()

    def in_final_state(self):
        """Return whether the job is in a final job state such as ``DONE`` or ``ERROR``."""
        return self.vendor_jlo.in_final_state()

    def wait_for_final_state(
        self, timeout: Optional[float] = None, wait: float = 5, callback: Optional[Callable] = None
    ):
        """Poll the job status until it progresses to a final state such as ``DONE`` or ``ERROR``.

        Args:
            timeout: Seconds to wait for the job. If ``None``, wait indefinitely.
            wait: Seconds between queries.
            callback: Callback function invoked after each query.
                The following positional arguments are provided to the callback function:
                * job_id: Job ID
                * job_status: Status of the job from the last query
                * job: This BaseJob instance
                Note: different subclass might provide different arguments to the callback function.

        Raises:
            JobError: If the job does not reach a final state before the specified timeout.

        """
        try:
            self.vendor_jlo.wait_for_final_state(timeout, wait, callback)
        except JobTimeoutError as err:
            raise JobError("qBraid JobError raised from {}".format(type(err))) from err

    def submit(self):
        """Submit the job to the backend for execution."""
        try:
            return self.vendor_jlo.submit()
        except QiskitJobError as err:
            raise JobError("qBraid JobError raised from {}".format(type(err))) from err

    def result(self):
        """Return the results of the job."""
        return self.vendor_jlo.result()

    def status(self):
        """Return the status of the job."""
        return self.vendor_jlo.status()

    def cancel(self):
        """Attempt to cancel the job."""
        return self.vendor_jlo.cancel()<|MERGE_RESOLUTION|>--- conflicted
+++ resolved
@@ -17,22 +17,16 @@
 from qiskit.providers.exceptions import JobTimeoutError
 from qiskit.providers.exceptions import JobError as QiskitJobError
 
-from qbraid.devices import JobLikeWrapper
-from qbraid.devices import JobError
+from qbraid.devices.job import JobLikeWrapper
+from qbraid.devices.exceptions import JobError
 
 
 class QiskitJobWrapper(JobLikeWrapper):
     """Wrapper class for IBM Qiskit ``Job`` objects.
 
-<<<<<<< HEAD
-        Args:
-            device (qbraid.devices.ibm.QiskitBackendWrapper): a Qiskit device object
-            qiskit_job (Job): a Qiskit ``Job`` object used to run circuits.
-=======
     Args:
         device (QiskitBackendWrapper): a Qiskit device object
         vendor_jlo (Job): a Qiskit ``Job`` object used to run circuits.
->>>>>>> d89b0672
 
     """
 
