--- conflicted
+++ resolved
@@ -17,14 +17,8 @@
 
 """CirqEngineJobWrapper Class"""
 
-<<<<<<< HEAD
-from cirq_google.engine.engine_job import EngineJob
-
-from qbraid.devices import JobLikeWrapper
-=======
 from typing import TYPE_CHECKING
 from qbraid.devices.job import JobLikeWrapper
->>>>>>> 197f2cc8
 
 if TYPE_CHECKING:
     from cirq_google.engine.engine_job import EngineJob
