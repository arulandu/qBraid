--- conflicted
+++ resolved
@@ -16,12 +16,8 @@
 
 from braket.circuits import Circuit, Instruction, Qubit
 
-<<<<<<< HEAD
-from qbraid.programs.program import QuantumProgram
-=======
 from qbraid.programs.exceptions import ProgramTypeError
 from qbraid.programs.program import QbraidProgram
->>>>>>> 7dfa2b6c
 
 if TYPE_CHECKING:
     import braket.circuits
@@ -33,24 +29,10 @@
 
     def __init__(self, program: "braket.circuits.Circuit"):
         super().__init__(program)
-<<<<<<< HEAD
-
-    @property
-    def program(self) -> Circuit:
-        """Return the braket circuit."""
-        return self._program
-
-    @program.setter
-    def program(self, value: Circuit) -> None:
-        if not isinstance(value, Circuit):
-            raise ValueError("Program must be an instance of braket.circuits.Circuit")
-        self._program = value
-=======
         if not isinstance(program, Circuit):
             raise ProgramTypeError(
                 message=f"Expected 'braket.circuits.Circuit' object, got '{type(program)}'."
             )
->>>>>>> 7dfa2b6c
 
     @property
     def qubits(self) -> list[Qubit]:
