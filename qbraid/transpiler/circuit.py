--- conflicted
+++ resolved
@@ -6,10 +6,6 @@
 
 
 class CircuitWrapper(QbraidTranspiler):
-<<<<<<< HEAD
-    """Abstract class for qbraid circuit wrapper objects."""
-
-=======
     """Abstract class for qbraid circuit wrapper objects.
     
     Note:
@@ -36,7 +32,6 @@
         
 
     """
->>>>>>> 197f2cc8
     def __init__(self, circuit, input_qubit_mapping):
 
         self._circuit = circuit
