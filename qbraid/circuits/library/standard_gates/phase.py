<<<<<<< HEAD
from ...gate import Gate
from ...controlledgate import ControlledGate
from typing import Optional


class Phase(Gate):
    """Single qubit rotation about the x-y plane.
    Args:
        theta: Rotation in the x-y plane
        global_phase[Optional]: The global phase on the gate
    """

    def __init__(self, theta: float, global_phase: Optional[float] = 0.0):
        super().__init__("Phase", num_qubits=1, params=[theta], global_phase=global_phase)

    def control(self, num_ctrls: int = 1):
        if num_ctrls == 1:
            return CPhase(self._params[0], self._global_phase)
        else:
            from ...controlledgate import ControlledGate

            return ControlledGate(base_gate=self, num_ctrls=num_ctrls)


class CPhase(ControlledGate):
    """Controlled version of phase gate

    Args:
        ControlledGate (Gate): Extends controlled gate class
    """

    def __init__(self, theta: float, global_phase: Optional[float] = 0.0):
        super().__init__(Phase(theta), num_ctrls=1, global_phase=global_phase)
=======
from ...gate import Gate
from ...controlledgate import ControlledGate
from typing import Optional


class Phase(Gate):
    """Single qubit rotation about the x-y plane.
    Args:
        theta: Rotation in the x-y plane
        global_phase[Optional]: The global phase on the gate
    """

    def __init__(self, theta: float, global_phase: Optional[float] = 0.0):
        super().__init__(
            "Phase", num_qubits=1, params=[theta], global_phase=global_phase
        )

    def control(self, num_ctrls: int = 1):
        if num_ctrls == 1:
            return CPhase(self._params[0], self._global_phase)
        else:
            from ...controlledgate import ControlledGate

            return ControlledGate(base_gate=self, num_ctrls=num_ctrls)


class CPhase(ControlledGate):
    """Controlled version of phase gate

    Args:
        ControlledGate (Gate): Extends controlled gate class
    """

    def __init__(self, theta: float, global_phase: Optional[float] = 0.0):
        super().__init__(Phase(theta), num_ctrls=1, global_phase=global_phase)
>>>>>>> 2aef1aec
<|MERGE_RESOLUTION|>--- conflicted
+++ resolved
@@ -1,38 +1,3 @@
-<<<<<<< HEAD
-from ...gate import Gate
-from ...controlledgate import ControlledGate
-from typing import Optional
-
-
-class Phase(Gate):
-    """Single qubit rotation about the x-y plane.
-    Args:
-        theta: Rotation in the x-y plane
-        global_phase[Optional]: The global phase on the gate
-    """
-
-    def __init__(self, theta: float, global_phase: Optional[float] = 0.0):
-        super().__init__("Phase", num_qubits=1, params=[theta], global_phase=global_phase)
-
-    def control(self, num_ctrls: int = 1):
-        if num_ctrls == 1:
-            return CPhase(self._params[0], self._global_phase)
-        else:
-            from ...controlledgate import ControlledGate
-
-            return ControlledGate(base_gate=self, num_ctrls=num_ctrls)
-
-
-class CPhase(ControlledGate):
-    """Controlled version of phase gate
-
-    Args:
-        ControlledGate (Gate): Extends controlled gate class
-    """
-
-    def __init__(self, theta: float, global_phase: Optional[float] = 0.0):
-        super().__init__(Phase(theta), num_ctrls=1, global_phase=global_phase)
-=======
 from ...gate import Gate
 from ...controlledgate import ControlledGate
 from typing import Optional
@@ -67,5 +32,4 @@
     """
 
     def __init__(self, theta: float, global_phase: Optional[float] = 0.0):
-        super().__init__(Phase(theta), num_ctrls=1, global_phase=global_phase)
->>>>>>> 2aef1aec
+        super().__init__(Phase(theta), num_ctrls=1, global_phase=global_phase)