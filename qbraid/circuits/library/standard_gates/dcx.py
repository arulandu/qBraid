from ...gate import Gate
from typing import Optional

<<<<<<< HEAD
class DCX(Gate):
    """2 qubit double CNOT gate, two CNOTs with opposite control qubits next to each other

    Args:
        Gate (ABC): Extension of basic gate class
    """
=======
>>>>>>> 04ec590e

class DCX(Gate):
    def __init__(self, global_phase: Optional[float] = 0.0):
        super().__init__("DCX", num_qubits=2, params=[], global_phase=global_phase)
<|MERGE_RESOLUTION|>--- conflicted
+++ resolved
@@ -1,16 +1,13 @@
-from ...gate import Gate
-from typing import Optional
-
-<<<<<<< HEAD
-class DCX(Gate):
-    """2 qubit double CNOT gate, two CNOTs with opposite control qubits next to each other
-
-    Args:
-        Gate (ABC): Extension of basic gate class
-    """
-=======
->>>>>>> 04ec590e
-
-class DCX(Gate):
-    def __init__(self, global_phase: Optional[float] = 0.0):
-        super().__init__("DCX", num_qubits=2, params=[], global_phase=global_phase)
+from ...gate import Gate
+from typing import Optional
+
+class DCX(Gate):
+    """2 qubit double CNOT gate, two CNOTs with opposite control qubits next to each other
+
+    Args:
+        Gate (ABC): Extension of basic gate class
+    """
+
+class DCX(Gate):
+    def __init__(self, global_phase: Optional[float] = 0.0):
+        super().__init__("DCX", num_qubits=2, params=[], global_phase=global_phase)