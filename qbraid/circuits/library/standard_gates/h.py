--- conflicted
+++ resolved
@@ -12,12 +12,9 @@
         global_phase[Optional]: The global phase on the gate
     """
 
-<<<<<<< HEAD
-=======
     def __init__(self, global_phase: Optional[float] = 0.0):
         super().__init__("H", num_qubits=1, params=[], global_phase=global_phase)
 
->>>>>>> d89b0672
     def __init__(self, global_phase: Optional[float] = 0.0):
         super().__init__("H", num_qubits=1, params=[], global_phase=global_phase)
 
