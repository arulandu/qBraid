--- conflicted
+++ resolved
@@ -19,7 +19,6 @@
 from .instruction import Instruction
 from .qubit import Qubit
 
-<<<<<<< HEAD
 log = logging.getLogger(__name__)
 
 
@@ -108,43 +107,4 @@
         else:
             raise CircuitError(
                 "Instructions of type {} not appendable".format(type(instruction))
-            )
-=======
-
-class Moment:
-    def __init__(self, instructions: Union[Instruction, Iterable[Instruction]] = []):
-
-        self._instructions = instructions
-
-    @property
-    def qubits(self) -> Iterable[Qubit]:
-
-        out = set()
-        for instruction in self._instructions:
-            out.add(instruction.qubits)
-        return list[out]
-
-    def appendable(self, instruction):
-        return set(instruction.qubits).isdisjoint(self.qubits)
-
-    def append(self, instruction: Union[Instruction, Iterable[Instruction]]) -> None:
-
-        # TO DO validate args from user
-
-        if isinstance(instruction, Iterable):
-            for i in instruction:
-                self.append(i)
-            else:
-                self._append(i)
-
-    def _append(self, instruction: Instruction) -> None:
-
-        if self.appendable(instruction):
-            self._instructions.append(instruction)
-        else:
-            raise TypeError  # should be CircuitError
-
-    @property
-    def instructions(self):
-        return self._instructions
->>>>>>> 330ee9b0
+            )   